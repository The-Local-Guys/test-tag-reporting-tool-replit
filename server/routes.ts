--- conflicted
+++ resolved
@@ -68,39 +68,26 @@
 
 export async function registerRoutes(app: Express): Promise<Server> {
   // Session configuration
-<<<<<<< HEAD
-  // const isProd = process.env.NODE_ENV === "production";
-  const PgSession = connectPg(session);
-  app.use(
-    session({
-      store: new PgSession({
-        conString: process.env.DATABASE_URL,
-        createTableIfMissing: false,
-        tableName: "sessions",
-      }),
-      secret:
-        process.env.SESSION_SECRET || "your-secret-key-change-in-production",
-      resave: false,
-      saveUninitialized: false,
-      cookie: {
-        secure: false, // Set to true in production with HTTPS
-        httpOnly: true,
-        maxAge: 24 * 60 * 60 * 1000, // 24 hours
-      },
-=======
   const isDevelopment = process.env.NODE_ENV === 'development';
   const isProd = process.env.NODE_ENV === "production";
   const databaseUrl = isDevelopment ? process.env.DEV_DATABASE_URL : process.env.DATABASE_URL;
-  
+
   const PgSession = connectPg(session);
   app.use(session({
     store: new PgSession({
       conString: databaseUrl,
       createTableIfMissing: false,
       tableName: "sessions",
->>>>>>> 59efa5be
     }),
-  );
+    secret: process.env.SESSION_SECRET || "your-secret-key-change-in-production",
+    resave: false,
+    saveUninitialized: false,
+    cookie: {
+      secure: isProd, // Set to true in production with HTTPS
+      httpOnly: true,
+      maxAge: 24 * 60 * 60 * 1000, // 24 hours
+    },
+  }));
 
   // Configure body parser for larger requests (for photo data)
   app.use(express.json({ limit: "10mb" }));
